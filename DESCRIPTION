Package: hmcdm
Type: Package
Title: Hidden Markov Cognitive Diagnosis Models for Learning
<<<<<<< HEAD
Version: 1.1.1
=======
Version: 1.1.0
>>>>>>> 98c38b2c
Authors@R: c(person("Susu", "Zhang", email = "susu.zhang1992@gmail.com", role = c("aut", "cre")),
           person("Shiyu", "Wang", email = "swang44@uga.edu", role = c("aut")),
           person("Yinghan", "Chen", email = "yinghanc@unr.edu ", role = c("aut")))
Description: Functions for fitting hidden Markov models of learning under the cognitive diagnosis framework.
  This package enables the estimation of the hidden Markov diagnostic classification model,
  the first order hidden Markov model, the reduced-reparameterized unified learning model,
  and the joint learning model for responses and response times.
License: GPL (>= 2)
Imports: Rcpp (>= 0.12.14)
LinkingTo: Rcpp, RcppArmadillo, progress
RoxygenNote: 6.0.1
Roxygen: list(markdown = TRUE)
SystemRequirements: C++11
Encoding: UTF-8
LazyData: true<|MERGE_RESOLUTION|>--- conflicted
+++ resolved
@@ -1,11 +1,7 @@
 Package: hmcdm
 Type: Package
 Title: Hidden Markov Cognitive Diagnosis Models for Learning
-<<<<<<< HEAD
-Version: 1.1.1
-=======
 Version: 1.1.0
->>>>>>> 98c38b2c
 Authors@R: c(person("Susu", "Zhang", email = "susu.zhang1992@gmail.com", role = c("aut", "cre")),
            person("Shiyu", "Wang", email = "swang44@uga.edu", role = c("aut")),
            person("Yinghan", "Chen", email = "yinghanc@unr.edu ", role = c("aut")))
